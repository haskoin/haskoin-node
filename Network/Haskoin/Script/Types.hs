module Network.Haskoin.Script.Types
( ScriptOp(..)
, Script(..)
, PushDataType(..)
, opPushData
) where

import Control.DeepSeq (NFData, rnf)
import Control.Monad (liftM2, unless, when, forM_)
import Control.Applicative ((<$>))

import Data.Word (Word8)
import Data.Binary (Binary, get, put)
import Data.Binary.Get 
    ( isEmpty
    , getWord8
    , getWord16le
    , getWord32le
    , getByteString
    )
import Data.Binary.Put 
    ( putWord8
    , putWord16le
    , putWord32le
    , putByteString
    )
import qualified Data.ByteString as BS
    ( ByteString
    , length
    )

import Network.Haskoin.Crypto.Hash (Hash160)
import Network.Haskoin.Crypto.Keys (PubKey)

-- | Data type representing a transaction script. Scripts are defined as lists
-- of script operators 'ScriptOp'. Scripts are used to:
--
-- * Define the spending conditions in the output of a transaction
--
-- * Provide the spending signatures in the input of a transaction
data Script = 
    Script { 
             -- | List of script operators defining this script
             scriptOps :: ![ScriptOp] 
           }
    deriving (Eq, Show, Read)

instance NFData Script where
    rnf (Script o) = rnf o

instance Binary Script where
    get = 
        Script <$> getScriptOps
      where
        getScriptOps = do
            empty <- isEmpty
            if empty 
                then return [] 
                else liftM2 (:) get getScriptOps

    put (Script ops) = forM_ ops put

-- | Data type representing the type of an OP_PUSHDATA opcode.
data PushDataType
    = 
      -- | The next opcode bytes is data to be pushed onto the stack
      OPCODE 
      -- | The next byte contains the number of bytes to be pushed onto
      -- the stack
    | OPDATA1 
      -- | The next two bytes contains the number of bytes to be pushed onto
      -- the stack
    | OPDATA2
      -- | The next four bytes contains the number of bytes to be pushed onto
      -- the stack
    | OPDATA4
    deriving (Show, Read, Eq)

instance NFData PushDataType

-- | Data type representing all of the operators allowed inside a 'Script'.
data ScriptOp 
      -- Pushing Data
    = OP_PUSHDATA !BS.ByteString !PushDataType 
    | OP_0 
    | OP_1NEGATE 
    | OP_1  | OP_2  | OP_3  | OP_4  
    | OP_5  | OP_6  | OP_7  | OP_8  
    | OP_9  | OP_10 | OP_11 | OP_12 
    | OP_13 | OP_14 | OP_15 | OP_16 

      -- Flow control
    | OP_NOP
    | OP_NOP1 | OP_NOP2 | OP_NOP3 | OP_NOP4 | OP_NOP5
    | OP_NOP6 | OP_NOP7 | OP_NOP8 | OP_NOP9 | OP_NOP10

    | OP_IF
    | OP_NOTIF
    | OP_ELSE
    | OP_ENDIF
    | OP_VERIFY
    | OP_RETURN

      -- Stack operations
    | OP_TOALTSTACK
    | OP_FROMALTSTACK
    | OP_IFDUP
    | OP_DEPTH
    | OP_DROP
    | OP_DUP
    | OP_NIP
    | OP_OVER
    | OP_PICK
    | OP_ROLL
    | OP_ROT
    | OP_SWAP
    | OP_TUCK
    | OP_2DROP
    | OP_2DUP
    | OP_3DUP
    | OP_2OVER
    | OP_2ROT
    | OP_2SWAP

      -- Splice
    | OP_CAT
    | OP_SUBSTR
    | OP_LEFT
    | OP_RIGHT
    | OP_SIZE

      -- Bitwise logic
    | OP_INVERT
    | OP_AND
    | OP_OR
    | OP_XOR
    | OP_EQUAL
    | OP_EQUALVERIFY

      -- Arithmetic
    | OP_1ADD
    | OP_1SUB
    | OP_2MUL
    | OP_2DIV
    | OP_NEGATE
    | OP_ABS
    | OP_NOT
    | OP_0NOTEQUAL
    | OP_ADD
    | OP_SUB
    | OP_MUL
    | OP_DIV
    | OP_MOD
    | OP_LSHIFT
    | OP_RSHIFT
    | OP_BOOLAND
    | OP_BOOLOR
    | OP_NUMEQUAL
    | OP_NUMEQUALVERIFY
    | OP_NUMNOTEQUAL
    | OP_LESSTHAN
    | OP_GREATERTHAN
    | OP_LESSTHANOREQUAL
    | OP_GREATERTHANOREQUAL
    | OP_MIN
    | OP_MAX
    | OP_WITHIN

      -- Crypto
    | OP_RIPEMD160
    | OP_SHA1
    | OP_SHA256
    | OP_HASH160
    | OP_HASH256
    | OP_CODESEPARATOR
    | OP_CHECKSIG
    | OP_CHECKSIGVERIFY
    | OP_CHECKMULTISIG
    | OP_CHECKMULTISIGVERIFY

      -- Other
<<<<<<< HEAD

    | OP_PUBKEYHASH Hash160
    | OP_PUBKEY PubKey
    | OP_INVALIDOPCODE Word8

        deriving (Show, Read, Eq)


=======
    | OP_INVALIDOPCODE !Word8
        deriving (Show, Read, Eq)

instance NFData ScriptOp where
    rnf (OP_PUSHDATA b t) = rnf b `seq` rnf t
    rnf (OP_INVALIDOPCODE c) = rnf c
    rnf x = x `seq` ()
>>>>>>> 8d3d3030

instance Binary ScriptOp where

    get = go =<< (fromIntegral <$> getWord8) 
      where 
        go op 
            | op == 0x00 = return $ OP_0
            | op <= 0x4b = do
                payload <- getByteString (fromIntegral op)
                return $ OP_PUSHDATA payload OPCODE
            | op == 0x4c = do
                len  <- getWord8
                payload <- getByteString (fromIntegral len)
                return $ OP_PUSHDATA payload OPDATA1
            | op == 0x4d = do
                len  <- getWord16le
                payload <- getByteString (fromIntegral len)
                return $ OP_PUSHDATA payload OPDATA2
            | op == 0x4e = do
                len  <- getWord32le
                payload <- getByteString (fromIntegral len)
                return $ OP_PUSHDATA payload OPDATA4

            | op == 0x4f = return $ OP_1NEGATE
            | op == 0x51 = return $ OP_1
            | op == 0x52 = return $ OP_2
            | op == 0x53 = return $ OP_3
            | op == 0x54 = return $ OP_4
            | op == 0x55 = return $ OP_5
            | op == 0x56 = return $ OP_6
            | op == 0x57 = return $ OP_7
            | op == 0x58 = return $ OP_8
            | op == 0x59 = return $ OP_9
            | op == 0x5a = return $ OP_10
            | op == 0x5b = return $ OP_11
            | op == 0x5c = return $ OP_12
            | op == 0x5d = return $ OP_13
            | op == 0x5e = return $ OP_14
            | op == 0x5f = return $ OP_15
            | op == 0x60 = return $ OP_16
            -- Flow control
            | op == 0x61 = return $ OP_NOP
            -- | op == 0x62 = return $ OP_VER        -- reserved
            | op == 0x63 = return $ OP_IF
            | op == 0x64 = return $ OP_NOTIF
            -- | op == 0x65 = return $ OP_VERIF      -- reserved
            -- | op == 0x66 = return $ OP_VERNOTIF   -- reserved
            | op == 0x67 = return $ OP_ELSE
            | op == 0x68 = return $ OP_ENDIF
            | op == 0x69 = return $ OP_VERIFY
            | op == 0x6a = return $ OP_RETURN

            -- Stack
            | op == 0x6b = return $ OP_TOALTSTACK
            | op == 0x6c = return $ OP_FROMALTSTACK
            | op == 0x6d = return $ OP_2DROP
            | op == 0x6e = return $ OP_2DUP
            | op == 0x6f = return $ OP_3DUP
            | op == 0x70 = return $ OP_2OVER
            | op == 0x71 = return $ OP_2ROT
            | op == 0x72 = return $ OP_2SWAP
            | op == 0x73 = return $ OP_IFDUP
            | op == 0x74 = return $ OP_DEPTH
            | op == 0x75 = return $ OP_DROP
            | op == 0x76 = return $ OP_DUP
            | op == 0x77 = return $ OP_NIP
            | op == 0x78 = return $ OP_OVER
            | op == 0x79 = return $ OP_PICK
            | op == 0x7a = return $ OP_ROLL
            | op == 0x7b = return $ OP_ROT
            | op == 0x7c = return $ OP_SWAP
            | op == 0x7d = return $ OP_TUCK

            -- Splice
            | op == 0x7e = return $ OP_CAT
            | op == 0x7f = return $ OP_SUBSTR
            | op == 0x80 = return $ OP_LEFT
            | op == 0x81 = return $ OP_RIGHT
            | op == 0x82 = return $ OP_SIZE

            -- Bitwise logic
            | op == 0x83 = return $ OP_INVERT
            | op == 0x84 = return $ OP_AND
            | op == 0x85 = return $ OP_OR
            | op == 0x86 = return $ OP_XOR
            | op == 0x87 = return $ OP_EQUAL
            | op == 0x88 = return $ OP_EQUALVERIFY
            -- | op == 0x89 = return $ OP_RESERVED1
            -- | op == 0x8a = return $ OP_RESERVED2

            -- Arithmetic
            | op == 0x8b = return $ OP_1ADD
            | op == 0x8c = return $ OP_1SUB
            | op == 0x8d = return $ OP_2MUL
            | op == 0x8e = return $ OP_2DIV
            | op == 0x8f = return $ OP_NEGATE
            | op == 0x90 = return $ OP_ABS
            | op == 0x91 = return $ OP_NOT
            | op == 0x92 = return $ OP_0NOTEQUAL
            | op == 0x93 = return $ OP_ADD
            | op == 0x94 = return $ OP_SUB
            | op == 0x95 = return $ OP_MUL
            | op == 0x96 = return $ OP_DIV
            | op == 0x97 = return $ OP_MOD
            | op == 0x98 = return $ OP_LSHIFT
            | op == 0x99 = return $ OP_RSHIFT
            | op == 0x9a = return $ OP_BOOLAND
            | op == 0x9b = return $ OP_BOOLOR
            | op == 0x9c = return $ OP_NUMEQUAL
            | op == 0x9d = return $ OP_NUMEQUALVERIFY
            | op == 0x9e = return $ OP_NUMNOTEQUAL
            | op == 0x9f = return $ OP_LESSTHAN
            | op == 0xa0 = return $ OP_GREATERTHAN
            | op == 0xa1 = return $ OP_LESSTHANOREQUAL
            | op == 0xa2 = return $ OP_GREATERTHANOREQUAL
            | op == 0xa3 = return $ OP_MIN
            | op == 0xa4 = return $ OP_MAX
            | op == 0xa5 = return $ OP_WITHIN

            -- Crypto
            | op == 0xa6 = return $ OP_RIPEMD160
            | op == 0xa7 = return $ OP_SHA1
            | op == 0xa8 = return $ OP_SHA256
            | op == 0xa9 = return $ OP_HASH160
            | op == 0xaa = return $ OP_HASH256
            | op == 0xab = return $ OP_CODESEPARATOR
            | op == 0xac = return $ OP_CHECKSIG
            | op == 0xad = return $ OP_CHECKSIGVERIFY
            | op == 0xae = return $ OP_CHECKMULTISIG
            | op == 0xaf = return $ OP_CHECKMULTISIGVERIFY

            -- More NOPs
            | op == 0xb0 = return $ OP_NOP1
            | op == 0xb1 = return $ OP_NOP2
            | op == 0xb2 = return $ OP_NOP3
            | op == 0xb3 = return $ OP_NOP4
            | op == 0xb4 = return $ OP_NOP5
            | op == 0xb5 = return $ OP_NOP6
            | op == 0xb6 = return $ OP_NOP7
            | op == 0xb7 = return $ OP_NOP8
            | op == 0xb8 = return $ OP_NOP9
            | op == 0xb9 = return $ OP_NOP10

            -- Constants
            | op == 0xfd = OP_PUBKEYHASH <$> get
            | op == 0xfe = OP_PUBKEY <$> get

            | otherwise = return $ OP_INVALIDOPCODE op

    put op = case op of

        (OP_PUSHDATA payload optype)-> do
            let len = BS.length payload
            when (len == 0) $ fail "OP_PUSHDATA: Payload size must be > 0"
            case optype of
                OPCODE -> do
                    unless (len <= 0x4b) $ fail 
                        "OP_PUSHDATA OPCODE: Payload size too big"
                    putWord8 $ fromIntegral len
                OPDATA1 -> do
                    unless (len <= 0xff) $ fail 
                        "OP_PUSHDATA OPDATA1: Payload size too big"
                    putWord8 0x4c
                    putWord8 $ fromIntegral len
                OPDATA2 -> do
                    unless (len <= 0xffff) $ fail 
                        "OP_PUSHDATA OPDATA2: Payload size too big"
                    putWord8 0x4d
                    putWord16le $ fromIntegral len
                OPDATA4 -> do
                    unless (len <= 0xffffffff) $ fail 
                        "OP_PUSHDATA OPDATA4: Payload size too big"
                    putWord8 0x4e
                    putWord32le $ fromIntegral len
            putByteString payload

        -- Constants
        OP_0                 -> putWord8 0x00
        OP_1NEGATE           -> putWord8 0x4f
        OP_1                 -> putWord8 0x51
        OP_2                 -> putWord8 0x52
        OP_3                 -> putWord8 0x53
        OP_4                 -> putWord8 0x54
        OP_5                 -> putWord8 0x55
        OP_6                 -> putWord8 0x56
        OP_7                 -> putWord8 0x57
        OP_8                 -> putWord8 0x58
        OP_9                 -> putWord8 0x59
        OP_10                -> putWord8 0x5a
        OP_11                -> putWord8 0x5b
        OP_12                -> putWord8 0x5c
        OP_13                -> putWord8 0x5d
        OP_14                -> putWord8 0x5e
        OP_15                -> putWord8 0x5f
        OP_16                -> putWord8 0x60

        -- Crypto Constants
        (OP_PUBKEY pk)       -> putWord8 0xfe >> put pk
        (OP_PUBKEYHASH pkh)  -> putWord8 0xfd >> put pkh

        -- Invalid Opcodes (maybe output the actual opcode?)
        (OP_INVALIDOPCODE _) -> putWord8 0xff

        -- Flow Control
        OP_NOP               -> putWord8 0x61
        -- OP_VER            -> putWord8 0x62
        OP_IF                -> putWord8 0x63
        OP_NOTIF             -> putWord8 0x64
        -- OP_VERIF          -> putWord8 0x65
        -- OP_VERNOTIF       -> putWord8 0x66
        OP_ELSE              -> putWord8 0x67
        OP_ENDIF             -> putWord8 0x68
        OP_VERIFY            -> putWord8 0x69
        OP_RETURN            -> putWord8 0x6a

        -- Stack Operations
        OP_TOALTSTACK        -> putWord8 0x6b
        OP_FROMALTSTACK      -> putWord8 0x6c
        OP_2DROP             -> putWord8 0x6d
        OP_2DUP              -> putWord8 0x6e
        OP_3DUP              -> putWord8 0x6f
        OP_2OVER             -> putWord8 0x70
        OP_2ROT              -> putWord8 0x71
        OP_2SWAP             -> putWord8 0x72
        OP_IFDUP             -> putWord8 0x73
        OP_DEPTH             -> putWord8 0x74
        OP_DROP              -> putWord8 0x75
        OP_DUP               -> putWord8 0x76
        OP_NIP               -> putWord8 0x77
        OP_OVER              -> putWord8 0x78
        OP_PICK              -> putWord8 0x79
        OP_ROLL              -> putWord8 0x7a
        OP_ROT               -> putWord8 0x7b
        OP_SWAP              -> putWord8 0x7c
        OP_TUCK              -> putWord8 0x7d

        -- Splice
        OP_CAT               -> putWord8 0x7e
        OP_SUBSTR            -> putWord8 0x7f
        OP_LEFT              -> putWord8 0x80
        OP_RIGHT             -> putWord8 0x81
        OP_SIZE              -> putWord8 0x82

        -- Bitwise Logic
        OP_INVERT            -> putWord8 0x83
        OP_AND               -> putWord8 0x84
        OP_OR                -> putWord8 0x85
        OP_XOR               -> putWord8 0x86
        OP_EQUAL             -> putWord8 0x87
        OP_EQUALVERIFY       -> putWord8 0x88

        -- Arithmetic
        OP_1ADD              -> putWord8 0x8b
        OP_1SUB              -> putWord8 0x8c
        OP_2MUL              -> putWord8 0x8d
        OP_2DIV              -> putWord8 0x8e
        OP_NEGATE            -> putWord8 0x8f
        OP_ABS               -> putWord8 0x90
        OP_NOT               -> putWord8 0x91
        OP_0NOTEQUAL         -> putWord8 0x92
        OP_ADD               -> putWord8 0x93
        OP_SUB               -> putWord8 0x94
        OP_MUL               -> putWord8 0x95
        OP_DIV               -> putWord8 0x96
        OP_MOD               -> putWord8 0x97
        OP_LSHIFT            -> putWord8 0x98
        OP_RSHIFT            -> putWord8 0x99
        OP_BOOLAND           -> putWord8 0x9a
        OP_BOOLOR            -> putWord8 0x9b
        OP_NUMEQUAL          -> putWord8 0x9c
        OP_NUMEQUALVERIFY    -> putWord8 0x9d
        OP_NUMNOTEQUAL       -> putWord8 0x9e
        OP_LESSTHAN          -> putWord8 0x9f
        OP_GREATERTHAN       -> putWord8 0xa0
        OP_LESSTHANOREQUAL   -> putWord8 0xa1
        OP_GREATERTHANOREQUAL-> putWord8 0xa2
        OP_MIN               -> putWord8 0xa3
        OP_MAX               -> putWord8 0xa4
        OP_WITHIN            -> putWord8 0xa5

        -- Crypto
        OP_RIPEMD160         -> putWord8 0xa6
        OP_SHA1              -> putWord8 0xa7
        OP_SHA256            -> putWord8 0xa8
        OP_HASH160           -> putWord8 0xa9
        OP_HASH256           -> putWord8 0xaa
        OP_CODESEPARATOR     -> putWord8 0xab
        OP_CHECKSIG          -> putWord8 0xac
        OP_CHECKSIGVERIFY    -> putWord8 0xad
        OP_CHECKMULTISIG     -> putWord8 0xae
        OP_CHECKMULTISIGVERIFY -> putWord8 0xaf

        -- More NOPs
        OP_NOP1              -> putWord8 0xb0
        OP_NOP2              -> putWord8 0xb1
        OP_NOP3              -> putWord8 0xb2
        OP_NOP4              -> putWord8 0xb3
        OP_NOP5              -> putWord8 0xb4
        OP_NOP6              -> putWord8 0xb5
        OP_NOP7              -> putWord8 0xb6
        OP_NOP8              -> putWord8 0xb7
        OP_NOP9              -> putWord8 0xb8
        OP_NOP10             -> putWord8 0xb9


-- | Optimally encode data using one of the 4 types of data pushing opcodes
opPushData :: BS.ByteString -> ScriptOp
opPushData bs
    | len <= 0          = error "opPushData: data length must be > 0"
    | len <= 0x4b       = OP_PUSHDATA bs OPCODE
    | len <= 0xff       = OP_PUSHDATA bs OPDATA1
    | len <= 0xffff     = OP_PUSHDATA bs OPDATA2
    | len <= 0xffffffff = OP_PUSHDATA bs OPDATA4
    | otherwise         = error "opPushData: payload size too big"
  where
    len = BS.length bs
<|MERGE_RESOLUTION|>--- conflicted
+++ resolved
@@ -179,24 +179,19 @@
     | OP_CHECKMULTISIGVERIFY
 
       -- Other
-<<<<<<< HEAD
 
     | OP_PUBKEYHASH Hash160
     | OP_PUBKEY PubKey
-    | OP_INVALIDOPCODE Word8
+    | OP_INVALIDOPCODE !Word8
 
         deriving (Show, Read, Eq)
 
-
-=======
-    | OP_INVALIDOPCODE !Word8
-        deriving (Show, Read, Eq)
 
 instance NFData ScriptOp where
     rnf (OP_PUSHDATA b t) = rnf b `seq` rnf t
     rnf (OP_INVALIDOPCODE c) = rnf c
     rnf x = x `seq` ()
->>>>>>> 8d3d3030
+
 
 instance Binary ScriptOp where
 
